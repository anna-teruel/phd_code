{
 "cells": [
  {
   "cell_type": "code",
   "execution_count": null,
   "metadata": {},
   "outputs": [],
   "source": [
    "import os\n",
    "import numpy as np\n",
    "import sys\n",
    "import holoviews as hv\n",
    "\n",
    "sys.path.append('/Users/annateruel/phd_code/')\n",
    "from ca2img.minian_dca1 import (preprocessing,  \n",
    "                                start_cluster,\n",
    "                                motion_correction,\n",
    "                                initialize, \n",
    "                                \n",
    "                                run_cnmf)\n",
    "\n",
    "from minian.utilities import (open_minian,\n",
    "                              get_optimal_chk,\n",
    "                              save_minian)\n",
    "from minian.motion_correction import apply_transform, estimate_motion\n",
    "from minian.visualization import visualize_motion"
   ]
  },
  {
   "cell_type": "code",
   "execution_count": null,
   "metadata": {},
   "outputs": [],
   "source": [
<<<<<<< HEAD
=======
    "video_dir = '/Volumes/ANNA_HD/ANALYSIS/Ca2+Img/24-02-ST-anna/AD23-098/annateruel/social-discrimination-test/AD23-098/customEntValHere/2024_02_20/11_57_46/My_V4_Miniscope'\n",
    "int_dir =  '/Volumes/ANNA_HD/ANALYSIS/Ca2+Img/24-02-ST-anna/AD23-098/annateruel/social-discrimination-test/AD23-098/customEntValHere/2024_02_20/11_57_46/My_V4_Miniscope'"
   ]
  },
  {
   "cell_type": "code",
   "execution_count": null,
   "metadata": {},
   "outputs": [],
   "source": [
>>>>>>> 70a576fc
    "hv.notebook_extension(\"bokeh\", width=100)"
   ]
  },
  {
   "cell_type": "markdown",
   "metadata": {},
   "source": [
    "# Minian Analysis in dCA1\n",
    "\n",
    "The parameters used here for minian pipeline are the ones we chose for our videos from dCA1 recordings"
   ]
  },
  {
   "cell_type": "code",
   "execution_count": null,
   "metadata": {},
   "outputs": [],
   "source": [
    "start_cluster(n_workers=8, memory_limit=\"6GB\")"
   ]
  },
  {
   "cell_type": "markdown",
   "metadata": {},
   "source": [
    "## Preprocessing"
   ]
  },
  {
   "cell_type": "code",
   "execution_count": null,
   "metadata": {},
   "outputs": [],
   "source": [
    "int_dir = '/Volumes/ANNA_HD/ANALYSIS/Ca2+Img/23-01-ST-anna/AD22-118/annateruel/srt_trial/AD22-118/minian/2023_01_24/12_41_16/My_V4_Miniscope/'\n",
    "video_dir = '/Volumes/ANNA_HD/ANALYSIS/Ca2+Img/23-01-ST-anna/AD22-118/annateruel/srt_trial/AD22-118/minian/2023_01_24/12_41_16/My_V4_Miniscope/'\n",
    "preprocessing(intpath=int_dir, dpath=video_dir, \n",
    "                          param_load_videos={\"pattern\": \"^[0-9]+\\.avi$\", \n",
    "                          param_load_videos={\"pattern\": \"^[0-9]+\\.avi$\", \n",
    "                                             \"dtype\": np.uint8, \n",
    "                                             \"downsample\": dict(frame=1, height=1, width=1), \n",
    "                                             \"downsample_strategy\": \"subset\"}, \n",
    "                          param_denoise={\"method\": \"median\", \"ksize\": 7}, \n",
    "                          param_background_removal={\"method\": \"tophat\", \"wnd\": 15})"
   ]
  },
  {
   "cell_type": "code",
   "execution_count": null,
   "metadata": {},
   "outputs": [],
   "source": [
<<<<<<< HEAD
    "dirs = ['/Volumes/ANNA_HD/ANALYSIS/Ca2+Img/23-01-ST-anna/AD22-118/annateruel/srt_trial/AD22-118/customEntValHere/']\n",
=======
    "dirs = ['/Volumes/ANNA_HD/ANALYSIS/Ca2+Img/24-02-ST-anna/AD23-113']\n",
>>>>>>> 70a576fc
    "\n",
    "for dir in dirs:\n",
    "    for root, _, _ in os.walk(dir):\n",
    "        if root.endswith(\"My_V4_Miniscope\"):\n",
    "            preprocessing(intpath=root, dpath=root, \n",
    "                          param_load_videos={\"pattern\": \"^[0-9]+\\.avi$\", \n",
    "                                             \"dtype\": np.uint8, \n",
    "                                             \"downsample\": dict(frame=1, height=1, width=1), \n",
    "                                             \"downsample_strategy\": \"subset\"}, \n",
    "                          param_denoise={\"method\": \"median\", \"ksize\": 5}, \n",
    "                          param_background_removal={\"method\": \"tophat\", \"wnd\": 5})"
   ]
  },
  {
   "cell_type": "markdown",
   "metadata": {},
   "source": [
    "## Motion correction"
   ]
  },
  {
   "cell_type": "code",
   "execution_count": null,
   "metadata": {},
   "outputs": [],
   "source": [
    "param_estimate_motion = {\"dim\": \"frame\"}\n",
    "\n",
    "param_save_minian = {\n",
    "    \"dpath\": video_dir,  \n",
    "    \"meta_dict\": dict(session=-1, animal=-2),\n",
    "    \"overwrite\": True}\n",
    "\n",
    "minian_ds = open_minian(int_dir)\n",
    "varr_ref = minian_ds['varr_ref']\n",
    "chk, _ = get_optimal_chk(varr_ref, dtype=float)\n",
    "motion_correction(int_dir, varr_ref, param_estimate_motion, param_save_minian, chk)"
   ]
  },
  {
   "cell_type": "code",
   "execution_count": null,
   "metadata": {},
   "outputs": [],
   "source": [
<<<<<<< HEAD
    "root_dir =  '/Volumes/ANNA_HD/ANALYSIS/Ca2+Img/23-01-ST-anna/AD22-118/annateruel/srt_trial/AD22-118/customEntValHere/'\n",
=======
    "root_dir =  '/Volumes/ANNA_HD/ANALYSIS/Ca2+Img/24-02-ST-anna/AD23-113'\n",
>>>>>>> 70a576fc
    "\n",
    "param_estimate_motion = {\"dim\": \"frame\"}\n",
    "\n",
    "for dirpath, dirnames, filenames in os.walk(root_dir):\n",
    "    if 'My_V4_Miniscope' in dirnames:\n",
    "        int_dir = os.path.join(dirpath, 'My_V4_Miniscope')\n",
    "        minian_ds = open_minian(int_dir)\n",
    "        varr_ref = minian_ds['varr_ref']\n",
    "        chk, _ = get_optimal_chk(varr_ref, dtype=float)\n",
    "\n",
    "        param_save_minian = {\n",
    "            \"dpath\": int_dir,  \n",
    "            \"meta_dict\": dict(session=-1, animal=-2),\n",
    "            \"overwrite\": True}\n",
    "\n",
    "        %time \n",
    "        motion_correction(int_dir, varr_ref, param_estimate_motion, param_save_minian, chk)"
   ]
  },
  {
<<<<<<< HEAD
   "cell_type": "markdown",
=======

   "cell_type": "code",
   "execution_count": null,
   "metadata": {},
   "outputs": [],
   "source": [
    "visualize_motion(motion)"
   ]
  },
  {

>>>>>>> 70a576fc
   "metadata": {},
   "source": [
    "## Initialization"
   ]
  },
  {
   "cell_type": "code",
   "execution_count": null,
   "metadata": {},
   "outputs": [],
   "source": [
<<<<<<< HEAD
    "int_dir =  '/Volumes/ANNA_HD/ANALYSIS/Ca2+Img/24-02-ST-anna/AD23-120/annateruel/social-discrimination-test/AD23-120/customEntValHere/2024_03_01'\n",
=======
    "int_dir =  '/Volumes/ANNA_HD/ANALYSIS/Ca2+Img/24-02-ST-anna/AD23-098/annateruel/social-discrimination-test/AD23-098/customEntValHere/2024_02_20/11_57_46/My_V4_Miniscope'\n",
>>>>>>> 70a576fc
    "os.environ[\"MINIAN_INTERMEDIATE\"] = int_dir\n",
    "\n",
    "param_save_minian = {\n",
    "    \"dpath\": int_dir,\n",
    "    \"meta_dict\": dict(session=-1, animal=-2),\n",
    "    \"overwrite\": True}\n",
    "param_seeds_init = {\n",
    "    \"wnd_size\": 1000,\n",
    "    \"method\": \"rolling\",\n",
    "    \"stp_size\": 500,\n",
    "    \"max_wnd\": 15,\n",
    "    \"diff_thres\": 3}\n",
    "param_pnr_refine = {\"noise_freq\": 0.06, \"thres\": 1}\n",
    "param_ks_refine = {\"sig\": 0.05}\n",
    "param_seeds_merge = {\"thres_dist\": 10, \"thres_corr\": 0.8, \"noise_freq\": 0.06}\n",
    "param_initialize = {\"thres_corr\": 0.8, \"wnd\": 10, \"noise_freq\": 0.06}\n",
    "param_init_merge = {\"thres_corr\": 0.8} \n",
    "\n",
    "varr_ref = open_minian(int_dir)['varr_ref']\n",
    "chk = get_optimal_chk(varr_ref, dtype=float)\n",
    "\n",
    "Y_fm_chk = open_minian(int_dir)['Y_fm_chk']\n",
    "Y_hw_chk = open_minian(int_dir)['Y_hw_chk']\n",
    "\n",
    "initialize(Y_fm_chk, \n",
    "           Y_hw_chk, \n",
    "           param_save_minian, \n",
    "           param_seeds_init, \n",
    "           param_pnr_refine, \n",
    "           param_ks_refine, \n",
    "           param_seeds_merge, \n",
    "           param_initialize, \n",
    "           param_init_merge, \n",
    "           int_dir, \n",
    "           chk)"
   ]
  },
  {
   "cell_type": "code",
   "execution_count": null,
   "metadata": {},
   "outputs": [],
   "source": [
    "print(\"A data sample:\", A.isel(unit_id=0).values)\n",
    "print(\"C data sample:\", C.isel(unit_id=0).values)"
   ]
  },
  {
   "cell_type": "code",
   "execution_count": null,
   "metadata": {},
   "outputs": [],
   "source": [
    "print(\"Y_fm_chk data sample:\", Y_fm_chk.isel(frame=0, height=0, width=0).values)\n",
    "print(\"C_chk data sample:\", C_chk.isel(frame=0, unit_id=0).values)"
   ]
  },
  {
   "cell_type": "code",
   "execution_count": null,
   "metadata": {},
   "outputs": [],
   "source": [
    "from holoviews.operation.datashader import regrid\n",
    "from holoviews.operation.datashader import regrid, datashade\n",
    "from holoviews.operation.datashader import regrid, datashade\n",
    "\n",
    "output_size = 100\n",
    "hv.output(size=int(output_size * 0.55))\n",
    "im_opts = dict(\n",
    "    frame_width=500,\n",
    "    aspect=A.sizes[\"width\"] / A.sizes[\"height\"],\n",
    "    cmap=\"Viridis\",\n",
    "    colorbar=True,\n",
    ")\n",
    "cr_opts = dict(frame_width=750, aspect=1.5 * A.sizes[\"width\"] / A.sizes[\"height\"])\n",
    "(\n",
    "    regrid(\n",
    "        hv.Image(\n",
    "            A.max(\"unit_id\").rename(\"A\").compute().astype(np.float32),\n",
    "            kdims=[\"width\", \"height\"],\n",
    "        ).opts(**im_opts)\n",
    "    ).relabel(\"Initial Spatial Footprints\")\n",
    "    + regrid(\n",
    "        hv.Image(\n",
    "            C.rename(\"C\").compute().astype(np.float32), kdims=[\"frame\", \"unit_id\"]\n",
    "        ).opts(cmap=\"viridis\", colorbar=True, **cr_opts)\n",
    "    ).relabel(\"Initial Temporal Components\")\n",
    ").cols(2)"
   ]
  },
  {
   "cell_type": "code",
   "execution_count": null,
   "metadata": {},
   "outputs": [],
   "source": [
<<<<<<< HEAD
    "root_dir = '/Volumes/ANNA_HD/ANALYSIS/Ca2+Img/23-01-ST-anna/AD22-118/annateruel/srt_trial/AD22-118/customEntValHere/'\n",
=======
    "root_dir = '/Volumes/ANNA_HD/ANALYSIS/Ca2+Img/24-02-ST-anna/AD23-115'\n",
    "\n",
    "param_seeds_init = {\n",
    "    \"wnd_size\": 1000,\n",
    "    \"method\": \"rolling\",\n",
    "    \"stp_size\": 500,\n",
    "    \"max_wnd\": 15,\n",
    "    \"diff_thres\": 3}\n",
    "param_pnr_refine = {\"noise_freq\": 0.06, \"thres\": 1}\n",
    "param_ks_refine = {\"sig\": 0.05}\n",
    "param_seeds_merge = {\"thres_dist\": 10, \"thres_corr\": 0.8, \"noise_freq\": 0.06}\n",
    "param_initialize = {\"thres_corr\": 0.8, \"wnd\": 10, \"noise_freq\": 0.06}\n",
    "param_init_merge = {\"thres_corr\": 0.8}\n",
    "\n",
    "for dirpath, dirnames, filenames in os.walk(root_dir):\n",
    "    if 'My_V4_Miniscope' in dirnames:\n",
    "        int_dir = os.path.join(dirpath, 'My_V4_Miniscope')\n",
    "        os.environ[\"MINIAN_INTERMEDIATE\"] = int_dir\n",
    "\n",
    "        param_save_minian = {\n",
    "            \"dpath\": int_dir,\n",
    "            \"meta_dict\": dict(session=-1, animal=-2),\n",
    "            \"overwrite\": True}\n",
    "\n",
    "        varr_ref = open_minian(int_dir)['varr_ref']\n",
    "        chk = get_optimal_chk(varr_ref, dtype=float)\n",
    "\n",
    "        Y_fm_chk = open_minian(int_dir)['Y_fm_chk']\n",
    "        Y_hw_chk = open_minian(int_dir)['Y_hw_chk']\n",
    "\n",
    "        initialize(Y_fm_chk, \n",
    "                   Y_hw_chk, \n",
    "                   param_save_minian, \n",
    "                   param_seeds_init, \n",
    "                   param_pnr_refine, \n",
    "                   param_ks_refine, \n",
    "                   param_seeds_merge, \n",
    "                   param_initialize, \n",
    "                   param_init_merge, \n",
    "                   int_dir, \n",
    "                   chk)"
   ]
  },
  {
   "cell_type": "code",
   "execution_count": null,
   "metadata": {},
   "outputs": [],
   "source": [
    "print(\"A data sample:\", A.isel(unit_id=0).values)\n",
    "print(\"C data sample:\", C.isel(unit_id=0).values)"
   ]
  },
  {
   "cell_type": "code",
   "execution_count": null,
   "metadata": {},
   "outputs": [],
   "source": [
    "print(\"Y_fm_chk data sample:\", Y_fm_chk.isel(frame=0, height=0, width=0).values)\n",
    "print(\"C_chk data sample:\", C_chk.isel(frame=0, unit_id=0).values)"
   ]
  },
  {
   "cell_type": "code",
   "execution_count": null,
   "metadata": {},
   "outputs": [],
   "source": [
    "from holoviews.operation.datashader import regrid\n",
    "from holoviews.operation.datashader import regrid, datashade\n",
    "from holoviews.operation.datashader import regrid, datashade\n",
    "\n",
    "output_size = 100\n",
    "hv.output(size=int(output_size * 0.55))\n",
    "im_opts = dict(\n",
    "    frame_width=500,\n",
    "    aspect=A.sizes[\"width\"] / A.sizes[\"height\"],\n",
    "    cmap=\"Viridis\",\n",
    "    colorbar=True,\n",
    ")\n",
    "cr_opts = dict(frame_width=750, aspect=1.5 * A.sizes[\"width\"] / A.sizes[\"height\"])\n",
    "(\n",
    "    regrid(\n",
    "        hv.Image(\n",
    "            A.max(\"unit_id\").rename(\"A\").compute().astype(np.float32),\n",
    "            kdims=[\"width\", \"height\"],\n",
    "        ).opts(**im_opts)\n",
    "    ).relabel(\"Initial Spatial Footprints\")\n",
    "    + regrid(\n",
    "        hv.Image(\n",
    "            C.rename(\"C\").compute().astype(np.float32), kdims=[\"frame\", \"unit_id\"]\n",
    "        ).opts(cmap=\"viridis\", colorbar=True, **cr_opts)\n",
    "    ).relabel(\"Initial Temporal Components\")\n",
    ").cols(2)"
   ]
  },
  {
   "cell_type": "code",
   "execution_count": 5,
   "metadata": {},
   "outputs": [],
   "source": [
    "root_dir = '/Volumes/ANNA_HD/ANALYSIS/Ca2+Img/24-02-ST-anna/AD23-120/annateruel/social-discrimination-test/AD23-120/customEntValHere/2024_03_01/15_42_34'\n",
>>>>>>> 70a576fc
    "param_seeds_init = {\n",
    "    \"wnd_size\": 1000,\n",
    "    \"method\": \"rolling\",\n",
    "    \"stp_size\": 500,\n",
    "    \"max_wnd\": 15,\n",
    "    \"diff_thres\": 3}\n",
    "param_pnr_refine = {\"noise_freq\": 0.02, \"thres\": 1}\n",
    "param_ks_refine = {\"sig\": 0.05}\n",
    "param_seeds_merge = {\"thres_dist\": 5, \"thres_corr\": 0.8, \"noise_freq\": 0.02}\n",
    "param_initialize = {\"thres_corr\": 0.8, \"wnd\": 10, \"noise_freq\": 0.02}\n",
    "param_init_merge = {\"thres_corr\": 0.8}\n",
    "\n",
    "for dirpath, dirnames, filenames in os.walk(root_dir):\n",
    "    if 'My_V4_Miniscope' in dirnames:\n",
    "        int_dir = os.path.join(dirpath, 'My_V4_Miniscope')\n",
    "        os.environ[\"MINIAN_INTERMEDIATE\"] = int_dir\n",
    "\n",
    "        param_save_minian = {\n",
    "            \"dpath\": int_dir,\n",
    "            \"meta_dict\": dict(session=-1, animal=-2),\n",
    "            \"overwrite\": True}\n",
    "\n",
    "        varr_ref = open_minian(int_dir)['varr_ref']\n",
    "        chk = get_optimal_chk(varr_ref, dtype=float)\n",
    "\n",
    "        Y_fm_chk = open_minian(int_dir)['Y_fm_chk']\n",
    "        Y_hw_chk = open_minian(int_dir)['Y_hw_chk']\n",
    "\n",
    "        initialize(Y_fm_chk, \n",
    "                   Y_hw_chk, \n",
    "                   param_save_minian, \n",
    "                   param_seeds_init, \n",
    "                   param_pnr_refine, \n",
    "                   param_ks_refine, \n",
    "                   param_seeds_merge, \n",
    "                   param_initialize, \n",
    "                   param_init_merge, \n",
    "                   int_dir, \n",
    "                   chk)"
   ]
  },
  {
   "cell_type": "code",
   "execution_count": null,
   "metadata": {},
   "outputs": [],
   "source": [
    "int_dir = '/Volumes/ANNA_HD/ANALYSIS/Ca2+Img/24-02-ST-anna/AD23-098/annateruel/social-discrimination-test/AD23-098/customEntValHere/2024_02_16/15_53_12/My_V4_Miniscope/'\n",
    "\n",
    "minian_ds = open_minian(int_dir)\n",
    "A = minian_ds['A']\n",
    "A_init = minian_ds['A_init']\n"
   ]
  },
  {
   "cell_type": "code",
   "execution_count": null,
   "metadata": {},
   "outputs": [],
   "source": [
    "has_nans = np.isnan(A_init).any().compute()\n",
    "all_zeros = np.all(A_init == 0).compute()\n",
    "\n",
    "print(f\"Array A has NaNs: {has_nans}\")\n",
    "print(f\"All values in array A are zeros: {all_zeros}\")"
   ]
  },
  {
   "cell_type": "code",
   "execution_count": null,
   "metadata": {},
   "outputs": [],
   "source": [
    "\n",
    "for dirpath, dirnames, filenames in os.walk(root_dir):\n",
    "    if 'My_V4_Miniscope' in dirnames:\n",
    "        int_dir = os.path.join(dirpath, 'My_V4_Miniscope')\n",
    "        os.environ[\"MINIAN_INTERMEDIATE\"] = int_dir\n",
    "\n",
    "        minian_ds = open_minian(int_dir)\n",
    "        for var_name in ['A', 'C']:\n",
    "            var = minian_ds[var_name]\n",
    "            has_nans = np.isnan(var).any().compute()\n",
    "            all_zeros = np.all(var == 0).compute()\n",
    "\n",
    "            print(f\"Array {var_name} has NaNs: {has_nans}\")\n",
    "            print(f\"All values in array {var_name} are zeros: {all_zeros}\")"
   ]
  },
  {
   "cell_type": "markdown",
   "metadata": {},
   "source": [
    "## CNMF\n",
    "\n",
    "Let's briefly explain the parameters we have defined in the following cell, in order to set them properly\n",
    "\n",
    "1. `param_get_noise = {\"noise_range\": (0.06, 0.5)}` specifies the range of frequencies to be considered as noise. Lower frequencies generally correspond to signal, while higher frequencies correspond to noise. \n",
    "\n",
    "2. `param_first_spatial = {\"dl_wnd\": 10,\"sparse_penal\": 0.01,\"size_thres\": (25, None)}`: \n",
    "-  `dl_wnd` is the size of the window used to smooth the data spatially\n",
    "- `sparse_penal` is sparsity penalty for spatial component, promoting a more sparse representation, if you decrease the sparsity penalty you will allow for denser spatial component\n",
    "- `size_threshold` is the size of the spatial components to be considered\n",
    "\n",
    "3. `param_first_temporal = {\"noise_freq\": 0.06,\"sparse_penal\": 1,\"p\": 1,\"add_lag\": 20,\"jac_thres\": 0.2}`\n",
    "- `noise_freq` frequency  below which the signal is considered noise. If you lower the noise frequency you will include more signal components. \n",
    "- `sparse_penal` sparsity penalty for temporal component. If you decrese the spartisy penalty you will allow more temporal fluctuations\n",
    "- `add_lag` is the number of additional lags to consider in the temporal model\n",
    "- `jac_thres` threshold for the jacobian determinant, used to filter out low-quality components. If you decrease the filter you will retain more components. \n",
    "\n",
    "These are the main parameters to consider\n"
   ]
  },
  {
   "cell_type": "code",
   "execution_count": null,
   "metadata": {},
   "outputs": [],
   "source": [
    "root_dir = '/Volumes/ANNA_HD/ANALYSIS/Ca2+Img/23-01-ST-anna/AD22-118/annateruel/srt_trial/AD22-118/customEntValHere/'\n",
    "\n",
    "param_get_noise = {\"noise_range\": (0.06, 0.5)}\n",
    "param_first_spatial = {\n",
    "    \"dl_wnd\": 10,\n",
    "    \"sparse_penal\": 0.01,\n",
    "    \"size_thres\": (5, None)}\n",
    "param_first_temporal = {\n",
    "    \"noise_freq\": 0.06,\n",
    "    \"sparse_penal\": 1.5,\n",
    "    \"p\": 1,\n",
    "    \"add_lag\": 20,\n",
    "    \"jac_thres\": 0.2}\n",
    "param_first_merge = {\"thres_corr\": 0.8}\n",
    "param_second_spatial = {\n",
    "    \"dl_wnd\": 10,\n",
    "    \"sparse_penal\": 0.007,\n",
    "    \"size_thres\": (25, None)}\n",
    "param_second_temporal = {\n",
    "    \"noise_freq\": 0.06,\n",
    "    \"sparse_penal\": 1,\n",
    "    \"p\": 1,\n",
    "    \"add_lag\": 20,\n",
    "    \"jac_thres\": 0.4}\n",
    "\n",
    "for dirpath, dirnames, filenames in os.walk(root_dir):\n",
    "    if 'My_V4_Miniscope' in dirnames:\n",
    "        int_dir = os.path.join(dirpath, 'My_V4_Miniscope')\n",
    "        os.environ[\"MINIAN_INTERMEDIATE\"] = int_dir\n",
    "\n",
    "        param_save_minian = {\n",
    "            \"dpath\": int_dir,\n",
    "            \"meta_dict\": dict(session=-1, animal=-2),\n",
    "            \"overwrite\": True}\n",
    "\n",
    "        minian_ds = open_minian(int_dir)\n",
    "        Y_fm_chk = minian_ds['Y_fm_chk']\n",
    "        Y_hw_chk = minian_ds['Y_hw_chk']\n",
    "        A = minian_ds['A']\n",
    "        C = minian_ds['C']\n",
    "        C_chk = minian_ds['C_chk']\n",
    "        varr_ref = minian_ds['varr_ref']\n",
    "        chk, _ = get_optimal_chk(varr_ref, dtype=float)\n",
    "\n",
    "        A, C, C_chk, b, f, S, b0, c0 = run_cnmf(Y_hw_chk, \n",
    "                                         Y_fm_chk, \n",
    "                                         A, \n",
    "                                         C, \n",
    "                                         C_chk, \n",
    "                                         param_get_noise, \n",
    "                                         param_first_spatial, \n",
    "                                         param_first_temporal, \n",
    "                                         param_first_merge, \n",
    "                                         param_second_spatial, \n",
    "                                         param_second_temporal, \n",
    "                                         int_dir, \n",
    "                                         chk)\n",
    "        \n",
    "        A_path = os.path.join(int_dir, \"A.csv\")\n",
    "        C_path = os.path.join(int_dir, \"C.csv\")\n",
    "        S_path = os.path.join(int_dir, \"S.csv\")\n",
    "        A.to_dataframe().reset_index().to_csv(A_path)\n",
    "        C.to_dataframe().reset_index().to_csv(C_path)\n",
    "        S.to_dataframe().reset_index().to_csv(S_path)\n",
    "\n",
    "        A_path = os.path.join(int_dir, \"A.h5\")\n",
    "        C_path = os.path.join(int_dir, \"C.h5\")\n",
    "        S_path = os.path.join(int_dir, \"S.h5\")\n",
    "        A.to_dataframe().reset_index().to_hdf(A_path, 'A')\n",
    "        C.to_dataframe().reset_index().to_hdf(C_path, 'C')\n",
    "        S.to_dataframe().reset_index().to_hdf(S_path, 'S')"
   ]
  },
  {
   "cell_type": "code",
   "execution_count": null,
   "metadata": {},
   "outputs": [],
   "source": [
    "import pandas as pd\n",
    "\n",
    "# Load the C.csv file\n",
    "c_file_path = '/Volumes/ANNA_HD/ANALYSIS/Ca2+Img/24-02-ST-anna/AD23-120/annateruel/social-discrimination-test/AD23-120/customEntValHere/2024_03_01/15_50_30/My_V4_Miniscope/C.csv'\n",
    "c_data = pd.read_csv(c_file_path)\n",
    "\n",
    "unique_unit_ids = c_data['unit_id'].unique()\n",
    "num_unique_unit_ids = len(unique_unit_ids)\n",
    "num_unique_unit_ids\n"
   ]
  }
 ],
 "metadata": {
  "kernelspec": {
   "display_name": "Python 3",
   "language": "python",
   "name": "python3"
  },
  "language_info": {
   "codemirror_mode": {
    "name": "ipython",
    "version": 3
   },
   "file_extension": ".py",
   "mimetype": "text/x-python",
   "name": "python",
   "nbconvert_exporter": "python",
   "pygments_lexer": "ipython3",
   "version": "3.8.18"
  }
 },
 "nbformat": 4,
 "nbformat_minor": 2
}<|MERGE_RESOLUTION|>--- conflicted
+++ resolved
@@ -32,19 +32,6 @@
    "metadata": {},
    "outputs": [],
    "source": [
-<<<<<<< HEAD
-=======
-    "video_dir = '/Volumes/ANNA_HD/ANALYSIS/Ca2+Img/24-02-ST-anna/AD23-098/annateruel/social-discrimination-test/AD23-098/customEntValHere/2024_02_20/11_57_46/My_V4_Miniscope'\n",
-    "int_dir =  '/Volumes/ANNA_HD/ANALYSIS/Ca2+Img/24-02-ST-anna/AD23-098/annateruel/social-discrimination-test/AD23-098/customEntValHere/2024_02_20/11_57_46/My_V4_Miniscope'"
-   ]
-  },
-  {
-   "cell_type": "code",
-   "execution_count": null,
-   "metadata": {},
-   "outputs": [],
-   "source": [
->>>>>>> 70a576fc
     "hv.notebook_extension(\"bokeh\", width=100)"
    ]
   },
@@ -82,8 +69,7 @@
     "int_dir = '/Volumes/ANNA_HD/ANALYSIS/Ca2+Img/23-01-ST-anna/AD22-118/annateruel/srt_trial/AD22-118/minian/2023_01_24/12_41_16/My_V4_Miniscope/'\n",
     "video_dir = '/Volumes/ANNA_HD/ANALYSIS/Ca2+Img/23-01-ST-anna/AD22-118/annateruel/srt_trial/AD22-118/minian/2023_01_24/12_41_16/My_V4_Miniscope/'\n",
     "preprocessing(intpath=int_dir, dpath=video_dir, \n",
-    "                          param_load_videos={\"pattern\": \"^[0-9]+\\.avi$\", \n",
-    "                          param_load_videos={\"pattern\": \"^[0-9]+\\.avi$\", \n",
+    "                          param_load_videos={\"pattern\": \"[0-9]+\\.avi$\", \n",
     "                                             \"dtype\": np.uint8, \n",
     "                                             \"downsample\": dict(frame=1, height=1, width=1), \n",
     "                                             \"downsample_strategy\": \"subset\"}, \n",
@@ -97,11 +83,7 @@
    "metadata": {},
    "outputs": [],
    "source": [
-<<<<<<< HEAD
     "dirs = ['/Volumes/ANNA_HD/ANALYSIS/Ca2+Img/23-01-ST-anna/AD22-118/annateruel/srt_trial/AD22-118/customEntValHere/']\n",
-=======
-    "dirs = ['/Volumes/ANNA_HD/ANALYSIS/Ca2+Img/24-02-ST-anna/AD23-113']\n",
->>>>>>> 70a576fc
     "\n",
     "for dir in dirs:\n",
     "    for root, _, _ in os.walk(dir):\n",
@@ -116,6 +98,26 @@
    ]
   },
   {
+   "cell_type": "code",
+   "execution_count": null,
+   "metadata": {},
+   "outputs": [],
+   "source": [
+    "dirs = ['/Volumes/ANNA_HD/ANALYSIS/Ca2+Img/24-02-ST-anna/AD23-113']\n",
+    "\n",
+    "for dir in dirs:\n",
+    "    for root, _, _ in os.walk(dir):\n",
+    "        if root.endswith(\"My_V4_Miniscope\"):\n",
+    "            preprocessing(intpath=root, dpath=root, \n",
+    "                          param_load_videos={\"pattern\": \"^[0-9]+\\.avi$\", \n",
+    "                                             \"dtype\": np.uint8, \n",
+    "                                             \"downsample\": dict(frame=1, height=1, width=1), \n",
+    "                                             \"downsample_strategy\": \"subset\"}, \n",
+    "                          param_denoise={\"method\": \"median\", \"ksize\": 5}, \n",
+    "                          param_background_removal={\"method\": \"tophat\", \"wnd\": 5})"
+   ]
+  },
+  {
    "cell_type": "markdown",
    "metadata": {},
    "source": [
@@ -147,11 +149,7 @@
    "metadata": {},
    "outputs": [],
    "source": [
-<<<<<<< HEAD
     "root_dir =  '/Volumes/ANNA_HD/ANALYSIS/Ca2+Img/23-01-ST-anna/AD22-118/annateruel/srt_trial/AD22-118/customEntValHere/'\n",
-=======
-    "root_dir =  '/Volumes/ANNA_HD/ANALYSIS/Ca2+Img/24-02-ST-anna/AD23-113'\n",
->>>>>>> 70a576fc
     "\n",
     "param_estimate_motion = {\"dim\": \"frame\"}\n",
     "\n",
@@ -172,21 +170,7 @@
    ]
   },
   {
-<<<<<<< HEAD
    "cell_type": "markdown",
-=======
-
-   "cell_type": "code",
-   "execution_count": null,
-   "metadata": {},
-   "outputs": [],
-   "source": [
-    "visualize_motion(motion)"
-   ]
-  },
-  {
-
->>>>>>> 70a576fc
    "metadata": {},
    "source": [
     "## Initialization"
@@ -198,11 +182,7 @@
    "metadata": {},
    "outputs": [],
    "source": [
-<<<<<<< HEAD
     "int_dir =  '/Volumes/ANNA_HD/ANALYSIS/Ca2+Img/24-02-ST-anna/AD23-120/annateruel/social-discrimination-test/AD23-120/customEntValHere/2024_03_01'\n",
-=======
-    "int_dir =  '/Volumes/ANNA_HD/ANALYSIS/Ca2+Img/24-02-ST-anna/AD23-098/annateruel/social-discrimination-test/AD23-098/customEntValHere/2024_02_20/11_57_46/My_V4_Miniscope'\n",
->>>>>>> 70a576fc
     "os.environ[\"MINIAN_INTERMEDIATE\"] = int_dir\n",
     "\n",
     "param_save_minian = {\n",
@@ -300,114 +280,7 @@
    "metadata": {},
    "outputs": [],
    "source": [
-<<<<<<< HEAD
     "root_dir = '/Volumes/ANNA_HD/ANALYSIS/Ca2+Img/23-01-ST-anna/AD22-118/annateruel/srt_trial/AD22-118/customEntValHere/'\n",
-=======
-    "root_dir = '/Volumes/ANNA_HD/ANALYSIS/Ca2+Img/24-02-ST-anna/AD23-115'\n",
-    "\n",
-    "param_seeds_init = {\n",
-    "    \"wnd_size\": 1000,\n",
-    "    \"method\": \"rolling\",\n",
-    "    \"stp_size\": 500,\n",
-    "    \"max_wnd\": 15,\n",
-    "    \"diff_thres\": 3}\n",
-    "param_pnr_refine = {\"noise_freq\": 0.06, \"thres\": 1}\n",
-    "param_ks_refine = {\"sig\": 0.05}\n",
-    "param_seeds_merge = {\"thres_dist\": 10, \"thres_corr\": 0.8, \"noise_freq\": 0.06}\n",
-    "param_initialize = {\"thres_corr\": 0.8, \"wnd\": 10, \"noise_freq\": 0.06}\n",
-    "param_init_merge = {\"thres_corr\": 0.8}\n",
-    "\n",
-    "for dirpath, dirnames, filenames in os.walk(root_dir):\n",
-    "    if 'My_V4_Miniscope' in dirnames:\n",
-    "        int_dir = os.path.join(dirpath, 'My_V4_Miniscope')\n",
-    "        os.environ[\"MINIAN_INTERMEDIATE\"] = int_dir\n",
-    "\n",
-    "        param_save_minian = {\n",
-    "            \"dpath\": int_dir,\n",
-    "            \"meta_dict\": dict(session=-1, animal=-2),\n",
-    "            \"overwrite\": True}\n",
-    "\n",
-    "        varr_ref = open_minian(int_dir)['varr_ref']\n",
-    "        chk = get_optimal_chk(varr_ref, dtype=float)\n",
-    "\n",
-    "        Y_fm_chk = open_minian(int_dir)['Y_fm_chk']\n",
-    "        Y_hw_chk = open_minian(int_dir)['Y_hw_chk']\n",
-    "\n",
-    "        initialize(Y_fm_chk, \n",
-    "                   Y_hw_chk, \n",
-    "                   param_save_minian, \n",
-    "                   param_seeds_init, \n",
-    "                   param_pnr_refine, \n",
-    "                   param_ks_refine, \n",
-    "                   param_seeds_merge, \n",
-    "                   param_initialize, \n",
-    "                   param_init_merge, \n",
-    "                   int_dir, \n",
-    "                   chk)"
-   ]
-  },
-  {
-   "cell_type": "code",
-   "execution_count": null,
-   "metadata": {},
-   "outputs": [],
-   "source": [
-    "print(\"A data sample:\", A.isel(unit_id=0).values)\n",
-    "print(\"C data sample:\", C.isel(unit_id=0).values)"
-   ]
-  },
-  {
-   "cell_type": "code",
-   "execution_count": null,
-   "metadata": {},
-   "outputs": [],
-   "source": [
-    "print(\"Y_fm_chk data sample:\", Y_fm_chk.isel(frame=0, height=0, width=0).values)\n",
-    "print(\"C_chk data sample:\", C_chk.isel(frame=0, unit_id=0).values)"
-   ]
-  },
-  {
-   "cell_type": "code",
-   "execution_count": null,
-   "metadata": {},
-   "outputs": [],
-   "source": [
-    "from holoviews.operation.datashader import regrid\n",
-    "from holoviews.operation.datashader import regrid, datashade\n",
-    "from holoviews.operation.datashader import regrid, datashade\n",
-    "\n",
-    "output_size = 100\n",
-    "hv.output(size=int(output_size * 0.55))\n",
-    "im_opts = dict(\n",
-    "    frame_width=500,\n",
-    "    aspect=A.sizes[\"width\"] / A.sizes[\"height\"],\n",
-    "    cmap=\"Viridis\",\n",
-    "    colorbar=True,\n",
-    ")\n",
-    "cr_opts = dict(frame_width=750, aspect=1.5 * A.sizes[\"width\"] / A.sizes[\"height\"])\n",
-    "(\n",
-    "    regrid(\n",
-    "        hv.Image(\n",
-    "            A.max(\"unit_id\").rename(\"A\").compute().astype(np.float32),\n",
-    "            kdims=[\"width\", \"height\"],\n",
-    "        ).opts(**im_opts)\n",
-    "    ).relabel(\"Initial Spatial Footprints\")\n",
-    "    + regrid(\n",
-    "        hv.Image(\n",
-    "            C.rename(\"C\").compute().astype(np.float32), kdims=[\"frame\", \"unit_id\"]\n",
-    "        ).opts(cmap=\"viridis\", colorbar=True, **cr_opts)\n",
-    "    ).relabel(\"Initial Temporal Components\")\n",
-    ").cols(2)"
-   ]
-  },
-  {
-   "cell_type": "code",
-   "execution_count": 5,
-   "metadata": {},
-   "outputs": [],
-   "source": [
-    "root_dir = '/Volumes/ANNA_HD/ANALYSIS/Ca2+Img/24-02-ST-anna/AD23-120/annateruel/social-discrimination-test/AD23-120/customEntValHere/2024_03_01/15_42_34'\n",
->>>>>>> 70a576fc
     "param_seeds_init = {\n",
     "    \"wnd_size\": 1000,\n",
     "    \"method\": \"rolling\",\n",
